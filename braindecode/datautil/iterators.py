--- conflicted
+++ resolved
@@ -15,7 +15,6 @@
     n_trials : int
         Size of set.
     rng : RandomState
-
     shuffle : bool
         Whether to shuffle indices before splitting set.
     n_batches : int, optional
@@ -65,20 +64,13 @@
         but rather the next largest batch size that allows to split the set into
         balanced batches (maximum size difference 1).
     seed: int
-<<<<<<< HEAD
-        Random seed for the the random generator that shuffles the batches.
-=======
-        Random seed for initialization of `numpy.RandomState`.
->>>>>>> fb987d05
+        Random seed for initialization of `numpy.RandomState` random generator
+        that shuffles the batches.
     """
     def __init__(self, batch_size, seed=328774):
         self.batch_size = batch_size
         self.seed = seed
-<<<<<<< HEAD
-        self.rng = RandomState(seed)
-=======
-        self.rng = RandomState(self.seed)
->>>>>>> fb987d05
+        self.rng = RandomState(self.seed)
 
     def get_batches(self, dataset, shuffle):
         n_trials = dataset.X.shape[0]
@@ -112,21 +104,14 @@
         but rather the next largest batch size that allows to split the set into
         balanced batches (maximum size difference 1).
     seed: int
-<<<<<<< HEAD
-        Random seed for the the random generator that shuffles the batches.
-=======
-        Random seed for initialization of `numpy.RandomState`.
->>>>>>> fb987d05
+        Random seed for initialization of `numpy.RandomState` random generator
+        that shuffles the batches.
     """
 
     def __init__(self, batch_size, seed=328774):
         self.batch_size = batch_size
         self.seed = seed
-<<<<<<< HEAD
-        self.rng = RandomState(seed)
-=======
-        self.rng = RandomState(self.seed)
->>>>>>> fb987d05
+        self.rng = RandomState(self.seed)
 
     def get_batches(self, dataset, shuffle):
         n_trials = dataset.X.shape[0]
@@ -185,7 +170,8 @@
         by making a forward pass with the given input time length, the
         output length in 3rd dimension is n_preds_per_input.
     seed: int
-        Random seed for initialization of `numpy.RandomState`.
+        Random seed for initialization of `numpy.RandomState` random generator
+        that shuffles the batches.
     
     See Also
     --------
