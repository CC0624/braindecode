import logging
from collections import OrderedDict
from copy import deepcopy
import time

import pandas as pd
import torch as th

from braindecode.datautil.splitters import concatenate_sets
from braindecode.experiments.stopcriteria import MaxEpochs, ColumnBelow, Or
from braindecode.torch_ext.util import np_to_var, set_random_seeds

log = logging.getLogger(__name__)


class RememberBest(object):
    """
    Class to remember and restore 
    the parameters of the model and the parameters of the
    optimizer at the epoch with the best performance.

    Parameters
    ----------
    column_name: str
        The lowest value in this column should indicate the epoch with the
        best performance (e.g. misclass might make sense).
        
    Attributes
    ----------
    best_epoch: int
        Index of best epoch
    """
    def __init__(self, column_name):
        self.column_name = column_name
        self.best_epoch = 0
        self.lowest_val = float('inf')
        self.model_state_dict = None
        self.optimizer_state_dict = None

    def remember_epoch(self, epochs_df, model, optimizer):
        """
        Remember this epoch: Remember parameter values in case this epoch
        has the best performance so far.
        
        Parameters
        ----------
        epochs_df: `pandas.Dataframe`
            Dataframe containing the column `column_name` with which performance
            is evaluated.
        model: `torch.nn.Module`
        optimizer: `torch.optim.Optimizer`

        """
        i_epoch = len(epochs_df) - 1
        current_val = float(epochs_df[self.column_name].iloc[-1])
        if current_val <= self.lowest_val:
            self.best_epoch = i_epoch
            self.lowest_val = current_val
            self.model_state_dict = deepcopy(model.state_dict())
            self.optimizer_state_dict = deepcopy(optimizer.state_dict())
            log.info("New best {:s}: {:5f}".format(self.column_name,
                                                   current_val))
            log.info("")

    def reset_to_best_model(self, epochs_df, model, optimizer):
        """
        Reset parameters to parameters at best epoch and remove rows 
        after best epoch from epochs dataframe.
        
        Modifies parameters of model and optimizer, changes epochs_df in-place.
        
        Parameters
        ----------
        epochs_df: `pandas.Dataframe`
        model: `torch.nn.Module`
        optimizer: `torch.optim.Optimizer`

        """
        # Remove epochs past the best one from epochs dataframe
        epochs_df.drop(range(self.best_epoch+1, len(epochs_df)), inplace=True)
        model.load_state_dict(self.model_state_dict)
        optimizer.load_state_dict(self.optimizer_state_dict)


class Experiment(object):
    """
    Class that performs one experiment on training, validation and test set.

    It trains as follows:
    
    1. Train on training set until a given stop criterion is fulfilled
    2. Reset to the best epoch, i.e. reset parameters of the model and the 
       optimizer to the state at the best epoch ("best" according to a given
       criterion)
    3. Continue training on the combined training + validation set until the
       loss on the validation set is as low as it was on the best epoch for the
       training set. (or until the ConvNet was trained twice as many epochs as
       the best epoch to prevent infinite training)

    Parameters
    ----------
    model: `torch.nn.Module`
    train_set: :class:`.SignalAndTarget`
    valid_set: :class:`.SignalAndTarget`
    test_set: :class:`.SignalAndTarget`
    iterator: iterator object
    loss_function: function 
        Function mapping predictions and targets to a loss: 
        (predictions: `torch.autograd.Variable`, 
        targets:`torch.autograd.Variable`)
        -> loss: `torch.autograd.Variable`
    optimizer: torch.optim.Optimizer`
    model_constraint: object
        Object with apply function that takes model and constraints its 
        parameters. `None` for no constraint.
    monitors: list of objects
        List of objects with monitor_epoch and monitor_set method, should
        monitor the traning progress.
    stop_criterion: object
        Object with `should_stop` method, that takes in monitoring dataframe
        and returns if training should stop:
    remember_best_column: str
        Name of column to use for storing parameters of best model. Lowest value
        should indicate best performance in this column.
    run_after_early_stop: bool
        Whether to continue running after early stop
    model_loss_function: function, optional
        Function (model -> loss) to add a model loss like L2 regularization.
        Note that this loss is not accounted for in monitoring at the moment.
    batch_modifier: object, optional
        Object with modify method, that can change the batch, e.g. for data
        augmentation
    cuda: bool, optional
        Whether to use cuda.
    pin_memory: bool, optional
        Whether to pin memory of inputs and targets of batch.
    do_early_stop: bool
        Whether to do an early stop at all. If true, reset to best model
        even in case experiment does not run after early stop.
<<<<<<< HEAD
    reset_after_second_run: bool
        If true, reset to best model when second run did not find a valid loss
        below or equal to the best train loss of first run.
=======
    seed: int
        Random seed for python random module numpy.random and torch.
>>>>>>> cda27c6c
        
    Attributes
    ----------
    epochs_df: `pandas.DataFrame`
        Monitoring values for all epochs.
    """
    def __init__(self, model, train_set, valid_set, test_set,
                 iterator, loss_function, optimizer, model_constraint,
                 monitors, stop_criterion, remember_best_column,
                 run_after_early_stop,
                 model_loss_function=None,
                 batch_modifier=None, cuda=True, pin_memory=False,
<<<<<<< HEAD
                 do_early_stop=True, reset_after_second_run=False):
        if run_after_early_stop or reset_after_second_run:
            assert do_early_stop == True, ("Can only run after early stop or "
            "reset after second run if doing an early stop")
=======
                 do_early_stop=True, seed=2382938):
        if run_after_early_stop:
            assert do_early_stop == True, ("Can only run after early stop if "
            "doing an early stop")
>>>>>>> cda27c6c
        if do_early_stop:
            assert valid_set is not None
            assert remember_best_column is not None
        self.model = model
        self.datasets = OrderedDict(
            (('train', train_set), ('valid', valid_set), ('test', test_set)))
        if valid_set is None:
            self.datasets.pop('valid')
            assert run_after_early_stop == False
            assert do_early_stop == False
        self.iterator = iterator
        self.loss_function = loss_function
        self.optimizer = optimizer
        self.model_constraint = model_constraint
        self.monitors = monitors
        self.stop_criterion = stop_criterion
        self.remember_best_column = remember_best_column
        self.run_after_early_stop = run_after_early_stop
        self.model_loss_function = model_loss_function
        self.batch_modifier = batch_modifier
        self.cuda = cuda
        self.epochs_df = pd.DataFrame()
        self.before_stop_df = None
        self.rememberer = None
        self.pin_memory = pin_memory
        self.do_early_stop = do_early_stop
<<<<<<< HEAD
        self.reset_after_second_run = reset_after_second_run
=======
        self.seed = seed

>>>>>>> cda27c6c

    def run(self):
        """
        Run complete training.
        """
        self.setup_training()
        log.info("Run until first stop...")
        self.run_until_first_stop()
        if self.do_early_stop:
            # always setup for second stop, in order to get best model
            # even if not running after early stop...
            log.info("Setup for second stop...")
            self.setup_after_stop_training()
        if self.run_after_early_stop:
            log.info("Run until second stop...")
            loss_to_reach = float(self.epochs_df['train_loss'].iloc[-1])
            self.run_until_second_stop()
            if self.reset_after_second_run:
                # if no valid loss was found below the best train loss on 1st
                # run, reset model to the epoch with lowest valid_misclass
                if float(self.epochs_df['valid_loss'].iloc[-1]) > loss_to_reach:
                    log.info("Resetting to best epoch {:d}".format(
                        self.rememberer.best_epoch))
                    self.rememberer.reset_to_best_model(self.epochs_df,
                                                        self.model,
                                                        self.optimizer)

    def setup_training(self):
        """
        Setup training, i.e. set random seeds, transform model to cuda,
        initialize monitoring.
        """
        # reset remember best extension in case you rerun some experiment
        if self.do_early_stop:
            self.rememberer = RememberBest(self.remember_best_column)
        self.epochs_df = pd.DataFrame()
        set_random_seeds(seed=self.seed, cuda=self.cuda)
        if self.cuda:
            assert th.cuda.is_available(), "Cuda not available"
            self.model.cuda()

    def run_until_first_stop(self):
        """
        Run training and evaluation using only training set for training
        until stop criterion is fulfilled.
        """
        self.run_until_stop(self.datasets, remember_best=self.do_early_stop)

    def run_until_second_stop(self):
        """
        Run training and evaluation using combined training + validation set 
        for training. 
        
        Runs until loss on validation  set decreases below loss on training set 
        of best epoch or  until as many epochs trained after as before 
        first stop.
        """
        datasets = self.datasets
        datasets['train'] = concatenate_sets([datasets['train'],
                                             datasets['valid']])

        self.run_until_stop(datasets, remember_best=True)

    def run_until_stop(self, datasets, remember_best):
        """
        Run training and evaluation on given datasets until stop criterion is
        fulfilled.
        
        Parameters
        ----------
        datasets: OrderedDict
            Dictionary with train, valid and test as str mapping to
            :class:`.SignalAndTarget` objects.
        remember_best: bool
            Whether to remember parameters at best epoch.
        """
        self.monitor_epoch(datasets)
        self.print_epoch()
        if remember_best:
            self.rememberer.remember_epoch(self.epochs_df, self.model,
                                           self.optimizer)

        self.iterator.reset_rng()
        while not self.stop_criterion.should_stop(self.epochs_df):
            self.run_one_epoch(datasets, remember_best)

    def run_one_epoch(self, datasets, remember_best):
        """
        Run training and evaluation on given datasets for one epoch.
        
        Parameters
        ----------
        datasets: OrderedDict
            Dictionary with train, valid and test as str mapping to
            :class:`.SignalAndTarget` objects.
        remember_best: bool
            Whether to remember parameters if this epoch is best epoch.
        """
        batch_generator = self.iterator.get_batches(datasets['train'],
                                                    shuffle=True)
        start_train_epoch_time = time.time()
        for inputs, targets in batch_generator:
            if self.batch_modifier is not None:
                inputs, targets = self.batch_modifier.process(inputs,
                                                              targets)
            # could happen that batch modifier has removed all inputs...
            if len(inputs) > 0:
                self.train_batch(inputs, targets)
        end_train_epoch_time = time.time()
        log.info("Time only for training updates: {:.2f}s".format(
            end_train_epoch_time - start_train_epoch_time))

        self.monitor_epoch(datasets)
        self.print_epoch()
        if remember_best:
            self.rememberer.remember_epoch(self.epochs_df, self.model,
                                           self.optimizer)

    def train_batch(self, inputs, targets):
        """
        Train on given inputs and targets.
        
        Parameters
        ----------
        inputs: `torch.autograd.Variable`
        targets: `torch.autograd.Variable`
        """
        self.model.train()
        input_vars = np_to_var(inputs, pin_memory=self.pin_memory)
        target_vars = np_to_var(targets, pin_memory=self.pin_memory)
        if self.cuda:
            input_vars = input_vars.cuda()
            target_vars = target_vars.cuda()
        self.optimizer.zero_grad()
        outputs = self.model(input_vars)
        loss = self.loss_function(outputs, target_vars)
        if self.model_loss_function is not None:
            loss = loss + self.model_loss_function(self.model)
        loss.backward()
        self.optimizer.step()
        if self.model_constraint is not None:
            self.model_constraint.apply(self.model)

    def eval_on_batch(self, inputs, targets):
        """
        Evaluate given inputs and targets.
        
        Parameters
        ----------
        inputs: `torch.autograd.Variable`
        targets: `torch.autograd.Variable`

        Returns
        -------
        predictions: `torch.autograd.Variable`
        loss: `torch.autograd.Variable`

        """
        self.model.eval()
        input_vars = np_to_var(inputs, pin_memory=self.pin_memory,
                               volatile=True)
        target_vars = np_to_var(targets, pin_memory=self.pin_memory,
                                volatile=True)
        if self.cuda:
            input_vars = input_vars.cuda()
            target_vars = target_vars.cuda()
        outputs = self.model(input_vars)
        loss = self.loss_function(outputs, target_vars)
        if hasattr(outputs, 'cpu'):
            outputs = outputs.cpu().data.numpy()
        else:
            # assume it is iterable
            outputs = [o.cpu().data.numpy() for o in outputs]
        loss = loss.cpu().data.numpy()
        return outputs, loss

    def monitor_epoch(self, datasets):
        """
        Evaluate one epoch for given datasets.
        
        Stores results in `epochs_df`
        
        Parameters
        ----------
        datasets: OrderedDict
            Dictionary with train, valid and test as str mapping to
            :class:`.SignalAndTarget` objects.

        """
        result_dicts_per_monitor = OrderedDict()
        for m in self.monitors:
            result_dicts_per_monitor[m] = OrderedDict()
        for m in self.monitors:
            result_dict = m.monitor_epoch()
            if result_dict is not None:
                result_dicts_per_monitor[m].update(result_dict)
        for setname in datasets:
            assert setname in ['train', 'valid', 'test']
            dataset = datasets[setname]
            all_preds = []
            all_losses = []
            all_batch_sizes = []
            all_targets = []
            for batch in self.iterator.get_batches(dataset, shuffle=False):
                preds, loss = self.eval_on_batch(batch[0], batch[1])
                all_preds.append(preds)
                all_losses.append(loss)
                all_batch_sizes.append(len(batch[0]))
                all_targets.append(batch[1])

            for m in self.monitors:
                result_dict = m.monitor_set(setname, all_preds, all_losses,
                                            all_batch_sizes, all_targets,
                                            dataset)
                if result_dict is not None:
                    result_dicts_per_monitor[m].update(result_dict)
        row_dict = OrderedDict()
        for m in self.monitors:
            row_dict.update(result_dicts_per_monitor[m])
        self.epochs_df = self.epochs_df.append(row_dict, ignore_index=True)
        assert set(self.epochs_df.columns) == set(row_dict.keys())
        self.epochs_df = self.epochs_df[list(row_dict.keys())]

    def print_epoch(self):
        """
        Print monitoring values for this epoch.
        """
        # -1 due to doing one monitor at start of training
        i_epoch = len(self.epochs_df) - 1
        log.info("Epoch {:d}".format(i_epoch))
        last_row = self.epochs_df.iloc[-1]
        for key, val in last_row.iteritems():
            log.info("{:25s} {:.5f}".format(key, val))
        log.info("")

    def setup_after_stop_training(self):
        """
        Setup training after first stop. 
        
        Resets parameters to best parameters and updates stop criterion.
        """
        # also remember old monitor chans, will be put back into
        # monitor chans after experiment finished
        self.before_stop_df = deepcopy(self.epochs_df)
        self.rememberer.reset_to_best_model(self.epochs_df, self.model,
                                            self.optimizer)
        loss_to_reach = float(self.epochs_df['train_loss'].iloc[-1])
        self.stop_criterion = Or(stop_criteria=[
            MaxEpochs(max_epochs=self.rememberer.best_epoch * 2),
            ColumnBelow(column_name='valid_loss', target_value=loss_to_reach)])
        log.info("Train loss to reach {:.5f}".format(loss_to_reach))<|MERGE_RESOLUTION|>--- conflicted
+++ resolved
@@ -137,14 +137,11 @@
     do_early_stop: bool
         Whether to do an early stop at all. If true, reset to best model
         even in case experiment does not run after early stop.
-<<<<<<< HEAD
     reset_after_second_run: bool
         If true, reset to best model when second run did not find a valid loss
         below or equal to the best train loss of first run.
-=======
     seed: int
         Random seed for python random module numpy.random and torch.
->>>>>>> cda27c6c
         
     Attributes
     ----------
@@ -157,17 +154,11 @@
                  run_after_early_stop,
                  model_loss_function=None,
                  batch_modifier=None, cuda=True, pin_memory=False,
-<<<<<<< HEAD
-                 do_early_stop=True, reset_after_second_run=False):
+                 do_early_stop=True, reset_after_second_run=False, 
+                 seed=2382938):
         if run_after_early_stop or reset_after_second_run:
             assert do_early_stop == True, ("Can only run after early stop or "
             "reset after second run if doing an early stop")
-=======
-                 do_early_stop=True, seed=2382938):
-        if run_after_early_stop:
-            assert do_early_stop == True, ("Can only run after early stop if "
-            "doing an early stop")
->>>>>>> cda27c6c
         if do_early_stop:
             assert valid_set is not None
             assert remember_best_column is not None
@@ -194,12 +185,8 @@
         self.rememberer = None
         self.pin_memory = pin_memory
         self.do_early_stop = do_early_stop
-<<<<<<< HEAD
         self.reset_after_second_run = reset_after_second_run
-=======
         self.seed = seed
-
->>>>>>> cda27c6c
 
     def run(self):
         """
